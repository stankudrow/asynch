import asyncio
import collections
import logging
from asyncio import Condition
from collections.abc import Coroutine
from typing import Deque, Set

from asynch.connection import Connection, connect

logger = logging.getLogger(__name__)


class _ContextManager(Coroutine):
    __slots__ = ("_coro", "_obj")

    def __init__(self, coro):
        self._coro = coro
        self._obj = None

    def send(self, value):
        return self._coro.send(value)

    def throw(self, typ, val=None, tb=None):
        if val is None:
            return self._coro.throw(typ)
        elif tb is None:
            return self._coro.throw(typ, val)
        else:
            return self._coro.throw(typ, val, tb)

    def close(self):
        return self._coro.close()

    @property
    def gi_frame(self):
        return self._coro.gi_frame

    @property
    def gi_running(self):
        return self._coro.gi_running

    @property
    def gi_code(self):
        return self._coro.gi_code

    def __next__(self):
        return self.send(None)

    def __iter__(self):
        return self._coro.__await__()

    def __await__(self):
        return self._coro.__await__()

    async def __aenter__(self):
        self._obj = await self._coro
        return self._obj

    async def __aexit__(self, exc_type, exc, tb):
        await self._obj.close()
        self._obj = None


class _PoolContextManager(_ContextManager):
    async def __aexit__(self, exc_type, exc, tb):
        self._obj.close()
        await self._obj.wait_closed()
        self._obj = None


class _PoolAcquireContextManager(_ContextManager):
    __slots__ = ("_coro", "_conn", "_pool")

    def __init__(self, coro, pool):
        super().__init__(coro)
        self._coro = coro
        self._conn = None
        self._pool = pool

    async def __aenter__(self):
        self._conn = await self._coro
        return self._conn

    async def __aexit__(self, exc_type, exc, tb):
        try:
            await self._pool.release(self._conn)
        finally:
            self._pool = None
            self._conn = None


class Pool(asyncio.AbstractServer):
    def __init__(self, minsize: int = 1, maxsize: int = 10, loop=None, **kwargs):
        self._maxsize = maxsize
        self._minsize = minsize
        self._connection_kwargs = kwargs
        self._terminated: Set[Connection] = set()
        self._used: Set[Connection] = set()
        self._cond = Condition()
        self._closing = False
        self._closed = False
        self._free: Deque[Connection] = collections.deque(maxlen=maxsize)
        self._loop = loop

        if maxsize <= 0:
            raise ValueError("maxsize is expected to be greater than zero")

        if minsize < 0:
            raise ValueError("minsize is expected to be greater or equal to zero")

        if minsize > maxsize:
            raise ValueError("minsize is greater than max_size")

    @property
    def maxsize(self):
        return self._maxsize

    @property
    def minsize(self):
        return self._minsize

    @property
    def freesize(self):
        return len(self._free)

    @property
    def size(self):
        return self.freesize + len(self._used)

    @property
    def cond(self):
        return self._cond

    async def release(self, connection: Connection):
        """Release free connection back to the connection pool.

        This is **NOT** a coroutine.
        """
        fut = self._loop.create_future()
        fut.set_result(None)

        if connection in self._terminated:
            self._terminated.remove(connection)
            return fut
        self._used.remove(connection)
        if connection.connected:
            if self._closing:
                await connection.close()
            else:
                self._free.append(connection)
        fut = self._loop.create_task(self._wakeup())
        return fut

    async def _wakeup(self):
        async with self._cond:
            self._cond.notify()

    def _wait(self):
        return len(self._terminated) > 0

    async def _check_conn(self, conn) -> bool:
        try:
            async with conn.cursor() as cursor:
                await cursor.execute("SELECT 1")
            return True
        except Exception as e:
            logger.warning(e)
            return False

    def acquire(self):
        return _PoolAcquireContextManager(self._acquire(), self)

    async def _acquire(self) -> Connection:
        if self._closing:
            raise RuntimeError("Cannot acquire connection after closing pool")
        async with self._cond:
            while True:
                await self.initialize()  # Restore minsize

                if not self._free and self.size < self.maxsize:
                    await self.init_one_connection()

                if self._free:
                    conn = self._free.popleft()
                    if await self._check_conn(conn):
                        self._used.add(conn)
                        return conn
                    else:
                        continue
                else:
                    await self._cond.wait()

    async def initialize(self):
<<<<<<< HEAD
        while self.freesize < self.minsize and self.size <= self.maxsize:
            conn = await connect(**self._connection_kwargs)
            self._free.append(conn)
            self._cond.notify()
=======
        while self.size < self.minsize:
            await self.init_one_connection()

    async def init_one_connection(self):
        conn = await connect(**self._connection_kwargs)
        self._free.append(conn)
        self._cond.notify()
>>>>>>> 57ab436f

    async def clear(self):
        """Close all free connections in pool."""
        async with self._cond:
            while self._free:
                conn = self._free.popleft()
                await conn.close()
            self._cond.notify()

    async def wait_closed(self):
        """Wait for closing all pool's connections."""

        if self._closed:
            return
        if not self._closing:
            raise RuntimeError(".wait_closed() should be called " "after .close()")

        while self._free:
            conn = self._free.popleft()
            await conn.close()

        async with self._cond:
            while self.size > self.freesize:
                await self._cond.wait()

        self._closed = True

    def close(self):
        """Close pool.

        Mark all pool connections to be closed on getting back to pool.
        Closed pool doesn't allow to acquire new connections.
        """
        if self._closed:
            return
        self._closing = True

    async def terminate(self):
        """Terminate pool.

        Close pool with instantly closing all acquired connections also.
        """

        self.close()

        for conn in self._used:
            await conn.close()
            self._terminated.add(conn)

        self._used.clear()


def create_pool(minsize: int = 1, maxsize: int = 10, loop=None, **kwargs):
    coro = _create_pool(minsize=minsize, maxsize=maxsize, loop=loop, **kwargs)
    return _PoolContextManager(coro)


async def _create_pool(minsize: int = 1, maxsize: int = 10, loop=None, **kwargs):
    if loop is None:
        loop = asyncio.get_event_loop()
    pool = Pool(minsize, maxsize, loop, **kwargs)
    if minsize > 0:
        async with pool.cond:
            await pool.initialize()
    return pool<|MERGE_RESOLUTION|>--- conflicted
+++ resolved
@@ -191,20 +191,13 @@
                     await self._cond.wait()
 
     async def initialize(self):
-<<<<<<< HEAD
         while self.freesize < self.minsize and self.size <= self.maxsize:
-            conn = await connect(**self._connection_kwargs)
-            self._free.append(conn)
-            self._cond.notify()
-=======
-        while self.size < self.minsize:
             await self.init_one_connection()
 
     async def init_one_connection(self):
         conn = await connect(**self._connection_kwargs)
         self._free.append(conn)
         self._cond.notify()
->>>>>>> 57ab436f
 
     async def clear(self):
         """Close all free connections in pool."""
