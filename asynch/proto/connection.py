import asyncio
import logging
import ssl
from time import time
from types import GeneratorType
from typing import AsyncGenerator, Optional, Union
from urllib.parse import urlparse

from asynch.errors import (
    PartiallyConsumedQueryError,
    ServerException,
    UnexpectedPacketFromServerError,
    UnknownPacketFromServerError,
)
from asynch.proto import constants
from asynch.proto.block import BlockStreamProfileInfo, ColumnOrientedBlock, RowOrientedBlock
from asynch.proto.compression import get_compressor_cls
from asynch.proto.context import Context, ExecuteContext
from asynch.proto.cs import ClientInfo, QueryKind, ServerInfo
from asynch.proto.progress import Progress
from asynch.proto.protocol import ClientPacket, Compression, ServerPacket
from asynch.proto.result import IterQueryResult, ProgressQueryResult, QueryInfo, QueryResult
from asynch.proto.settings import write_settings
from asynch.proto.streams.block import BlockReader, BlockWriter
from asynch.proto.streams.buffered import BufferedReader, BufferedWriter
from asynch.proto.utils.escape import escape_params
from asynch.proto.utils.helpers import chunks, column_chunks

logger = logging.getLogger(__name__)


class QueryProcessingStage:
    """
    Determines till which state SELECT query should be executed.
    """

    FETCH_COLUMNS = 0
    WITH_MERGEABLE_STATE = 1
    COMPLETE = 2


class Packet:
    def __init__(self):
        self.type = None
        self.block = None
        self.exception = None
        self.progress = None
        self.profile_info = None
        self.multistring_message = None


class Connection:
    log_priorities = (
        "Unknown",
        "Fatal",
        "Critical",
        "Error",
        "Warning",
        "Notice",
        "Information",
        "Debug",
        "Trace",
    )

    def __init__(  # nosec:B107
        self,
        host: str = "127.0.0.1",
        port: int = 9000,
        database: str = "default",
        user: str = "default",
        password: str = "",
        client_name: str = constants.CLIENT_NAME,
        connect_timeout: int = constants.DBMS_DEFAULT_CONNECT_TIMEOUT_SEC,
        send_receive_timeout: int = constants.DBMS_DEFAULT_TIMEOUT_SEC,
        sync_request_timeout: int = constants.DBMS_DEFAULT_SYNC_REQUEST_TIMEOUT_SEC,
        compress_block_size: int = constants.DEFAULT_COMPRESS_BLOCK_SIZE,
        compression: Union[bool, str] = False,
        secure: bool = False,
        # Secure socket parameters.
        verify: bool = True,
        ssl_version=None,
        ca_certs=None,
        ciphers=None,
        alt_hosts: str = None,
        stack_track=False,
        settings_is_important=False,
        **kwargs,
    ):
        self.stack_track = stack_track
        if secure:
            default_port = constants.DEFAULT_SECURE_PORT
        else:
            default_port = constants.DEFAULT_PORT
        self.hosts = [(host, port or default_port)]
        if alt_hosts:
            for host in alt_hosts.split(","):
                url = urlparse("clickhouse://" + host)
                self.hosts.append((url.hostname, url.port or default_port))
        self.database = database
        self.host = None
        self.port = None
        self.user = user
        self.password = password
        self.client_name = constants.DBMS_NAME + " " + client_name
        self.connect_timeout = connect_timeout
        self.send_receive_timeout = send_receive_timeout
        self.sync_request_timeout = sync_request_timeout
        self.settings_is_important = settings_is_important
        self._lock = asyncio.Lock()
        self.secure_socket = secure
        self.verify_cert = verify

        ssl_options = {}
        if ssl_version is not None:
            ssl_options["ssl_version"] = ssl_version
        if ca_certs is not None:
            ssl_options["ca_certs"] = ca_certs
        if ciphers is not None:
            ssl_options["ciphers"] = ciphers
        self.ssl_options = ssl_options
        # Use LZ4 compression by default.
        if compression is True:
            compression = "lz4"

        if compression is False:
            self.compression = Compression.DISABLED
            self.compressor_cls = None
            self.compress_block_size = None
        else:
            self.compression = Compression.ENABLED
            self.compressor_cls = get_compressor_cls(compression)
            self.compress_block_size = compress_block_size
        self.connected = False
        self.reader: Optional[BufferedReader] = None
        self.writer: Optional[BufferedWriter] = None
        self.server_info: Optional[ServerInfo] = None
        self.context = Context()
        # Block writer/reader
        self.block_reader: Optional[BlockReader] = None
        self.block_writer: Optional[BlockWriter] = None
        self.block_reader_raw: Optional[BlockReader] = None
        self.is_query_executing = False
        self.client_trace_context = None

        self.settings = kwargs.pop("settings", {}).copy()
        self.client_settings = {
            "insert_block_size": int(
                self.settings.pop(
                    "insert_block_size",
                    constants.DEFAULT_INSERT_BLOCK_SIZE,
                )
            ),
            "strings_as_bytes": self.settings.pop("strings_as_bytes", False),
            "strings_encoding": self.settings.pop("strings_encoding", constants.STRINGS_ENCODING),
            "use_numpy": self.settings.pop("use_numpy", False),
            "opentelemetry_traceparent": self.settings.pop("opentelemetry_traceparent", None),
            "opentelemetry_tracestate": self.settings.pop("opentelemetry_tracestate", ""),
            "quota_key": self.settings.pop("quota_key", ""),
        }
        self.last_query: Optional[QueryInfo] = None
        self.available_client_settings = (
            "insert_block_size",  # TODO: rename to max_insert_block_size
            "strings_as_bytes",
            "strings_encoding",
            "use_numpy",
            "opentelemetry_traceparent",
            "opentelemetry_tracestate",
            "quota_key",
        )
        self.context.settings = self.settings
        self.context.client_settings = self.client_settings

    def get_block_reader(self):
        if self.compression:
            from asynch.proto.streams.compressed import CompressedBlockReader

            return CompressedBlockReader(
                self.reader,
                self.writer,
                self.context,
            )
        else:
            from asynch.proto.streams.block import BlockReader

            return BlockReader(self.reader, self.writer, self.context)

    def get_block_writer(self):
        if self.compression:
            compressor = self.compressor_cls(BufferedWriter())
            from .streams.compressed import CompressedBlockWriter

            return CompressedBlockWriter(
                self.reader,
                self.writer,
                self.context,
                compressor,
                self.compress_block_size,
            )
        else:
            from .streams.block import BlockWriter

            return BlockWriter(self.reader, self.writer, self.context)

    async def send_hello(self):
        await self.writer.write_varint(ClientPacket.HELLO)
        await self.writer.write_str(self.client_name)
        await self.writer.write_varint(constants.CLIENT_VERSION_MAJOR)
        await self.writer.write_varint(constants.CLIENT_VERSION_MINOR)
        await self.writer.write_varint(constants.CLIENT_REVISION)
        await self.writer.write_str(self.database)
        await self.writer.write_str(self.user)
        await self.writer.write_str(self.password)
        await self.writer.flush()

    def get_server(self):
        return "{}:{}".format(self.host, self.port)

    def unexpected_packet_message(self, expected, packet_type):
        packet_type = ServerPacket.to_str(packet_type)

        return "Unexpected packet from server {} (expected {}, got {})".format(
            self.get_server(), expected, packet_type
        )

    async def receive_hello(self):
        packet_type = await self.reader.read_varint()
        if packet_type == ServerPacket.HELLO:
            server_name = await self.reader.read_str()
            server_version_major = await self.reader.read_varint()
            server_version_minor = await self.reader.read_varint()
            server_revision = await self.reader.read_varint()
            server_timezone = None
            if server_revision >= constants.DBMS_MIN_REVISION_WITH_SERVER_TIMEZONE:
                server_timezone = await self.reader.read_str()

            server_display_name = ""
            if server_revision >= constants.DBMS_MIN_REVISION_WITH_SERVER_DISPLAY_NAME:
                server_display_name = await self.reader.read_str()

            server_version_patch = server_revision
            if server_revision >= constants.DBMS_MIN_REVISION_WITH_VERSION_PATCH:
                server_version_patch = await self.reader.read_varint()

            self.server_info = ServerInfo(
                server_name,
                server_version_major,
                server_version_minor,
                server_version_patch,
                server_revision,
                server_timezone,
                server_display_name,
            )
            self.context.server_info = self.server_info

            logger.debug(
                "Connected to %s server version %s.%s.%s, revision: %s",
                server_name,
                server_version_major,
                server_version_minor,
                server_version_patch,
                server_revision,
            )
        elif packet_type == ServerPacket.EXCEPTION:
            raise await self.read_exception()
        else:
            await self.disconnect()
            message = self.unexpected_packet_message("Hello or Exception", packet_type)
            raise UnexpectedPacketFromServerError(message)

    async def ping(self):
        try:
            await self.writer.write_varint(ClientPacket.PING)
            await self.writer.flush()
            packet_type = await self.reader.read_varint()
            while packet_type == ServerPacket.PROGRESS:
                await self.receive_progress()
                packet_type = await self.reader.read_varint()
            if packet_type != ServerPacket.PONG:
                msg = self.unexpected_packet_message("Pong", packet_type)
                raise UnexpectedPacketFromServerError(msg)
        except IndexError as e:
            logger.debug(
                "Ping package smaller than expected or empty. "
                "There may be connection or network problems - "
                "we believe that the connection is incorrect.",
                exc_info=e,
            )
            return False
        except (ConnectionError, OSError, RuntimeError) as e:
            # If raised RuntimeError with "TCPTransport the handler is closed" - just returning false,
            # because this is a connection loss case
            if isinstance(e, RuntimeError) and "TCPTransport closed=True" not in str(e):
                raise e
            logger.debug("Socket closed", exc_info=e)
            return False

        return True

    async def receive_data(self, raw=False):
        revision = self.server_info.revision

        if revision >= constants.DBMS_MIN_REVISION_WITH_TEMPORARY_TABLES:
            await self.reader.read_str()

        return await (self.block_reader_raw if raw else self.block_reader).read()

    async def receive_exception(self):
        return await self.read_exception()

    async def read_exception(self, additional_message=None):
        code = await self.reader.read_int32()
        name = await self.reader.read_str()
        message = await self.reader.read_str()
        stack_trace = await self.reader.read_str()
        has_nested = bool(await self.reader.read_uint8())

        new_message = ""

        if additional_message:
            new_message += additional_message + ". "

        if name != "DB::Exception":
            new_message += name + ". "

        new_message += message
        if self.stack_track:
            new_message += ". Stack trace:\n\n" + stack_trace
        nested = None
        if has_nested:
            nested = await self.read_exception()

        return ServerException(new_message, code, nested=nested)

    async def receive_profile_info(self):
        profile_info = BlockStreamProfileInfo(self.reader)
        await profile_info.read()
        return profile_info

    async def receive_multistring_message(self, packet_type: int):
        num = ServerPacket.strings_in_message(packet_type)
        return [await self.reader.read_str() for _i in range(num)]

    def log_block(self, block):
        column_names = [x[0] for x in block.columns_with_types]

        for row in block.get_rows():
            row = dict(zip(column_names, row))

            if 1 <= row["priority"] <= 8:
                priority = self.log_priorities[row["priority"]]
            else:
                priority = row[0]

            # thread_number in servers prior 20.x
            thread_id = row.get("thread_id") or row["thread_number"]

            logger.info(
                "[ %s ] [ %s ] {%s} <%s> %s: %s",
                row["host_name"],
                thread_id,
                row["query_id"],
                priority,
                row["source"],
                row["text"],
            )

    async def receive_packet(self):
        packet = await self._receive_packet()

        if packet.type == ServerPacket.EXCEPTION:
            raise packet.exception

        elif packet.type == ServerPacket.PROGRESS:
            self.last_query.store_progress(packet.progress)
            return packet

        elif packet.type == ServerPacket.END_OF_STREAM:
            return False

        elif packet.type == ServerPacket.DATA:
            return packet

        elif packet.type == ServerPacket.TOTALS:
            return packet

        elif packet.type == ServerPacket.EXTREMES:
            return packet

        elif packet.type == ServerPacket.PROFILE_INFO:
            self.last_query.store_profile(packet.profile_info)
            return True

        else:
            return True

    async def _receive_packet(self):
        packet = Packet()

        packet.type = packet_type = await self.reader.read_varint()

        if packet_type == ServerPacket.DATA:
            packet.block = await self.receive_data()

        elif packet_type == ServerPacket.EXCEPTION:
            packet.exception = await self.receive_exception()

        elif packet.type == ServerPacket.PROGRESS:
            packet.progress = await self.receive_progress()
        elif packet.type == ServerPacket.PROFILE_INFO:
            packet.profile_info = await self.receive_profile_info()
        elif packet_type == ServerPacket.TOTALS:
            packet.block = await self.receive_data()

        elif packet_type == ServerPacket.EXTREMES:
            packet.block = await self.receive_data()

        elif packet_type == ServerPacket.LOG:
            block = await self.receive_data(raw=True)
            self.log_block(block)
        elif packet_type == ServerPacket.END_OF_STREAM:
            self.is_query_executing = False
        elif packet_type == ServerPacket.TABLE_COLUMNS:
            packet.multistring_message = await self.receive_multistring_message(packet_type)
        elif packet_type == ServerPacket.PART_UUIDS:
            packet.block = await self.receive_data()

        elif packet_type == ServerPacket.READ_TASK_REQUEST:
            packet.block = await self.receive_data()

        elif packet_type == ServerPacket.PROFILE_EVENTS:
            packet.block = await self.receive_data(raw=True)
        else:
            await self.disconnect()
            raise UnknownPacketFromServerError(
                "Unknown packet {} from server {}".format(packet_type, self.get_server())
            )

        return packet

    async def packet_generator(self) -> AsyncGenerator:
        while True:
            packet = await self.receive_packet()
            if not packet:
                break

            if packet is True:
                continue

            yield packet

    async def receive_result(self, with_column_types=False, progress=False, columnar=False):

        generator = self.packet_generator()

        if progress:
            return ProgressQueryResult(
                self.reader, generator, with_column_types=with_column_types, columnar=columnar
            )

        else:
            result = QueryResult(
                self.reader, generator, with_column_types=with_column_types, columnar=columnar
            )
            return await result.get_result()

    async def receive_progress(self):
        progress = Progress(self.reader)
        await progress.read(
            self.server_info.revision,
        )
        return progress

    async def send_cancel(self):
        await self.writer.write_varint(ClientPacket.CANCEL)
        await self.writer.flush()

    async def send_query(self, query: str, query_id: str = ""):
        await self.writer.write_varint(ClientPacket.QUERY)
        await self.writer.write_str(query_id)
        revision = self.server_info.revision
        if revision >= constants.DBMS_MIN_REVISION_WITH_CLIENT_INFO:
            client_info = ClientInfo(self.client_name, self.writer, self.context)
            client_info.query_kind = QueryKind.INITIAL_QUERY
            await client_info.write(revision)

        settings_as_strings = (
            revision >= constants.DBMS_MIN_REVISION_WITH_SETTINGS_SERIALIZED_AS_STRINGS
        )
        await write_settings(
            self.writer, self.context.settings, settings_as_strings, self.settings_is_important
        )
        if revision >= constants.DBMS_MIN_REVISION_WITH_INTERSERVER_SECRET:
            await self.writer.write_str("")
        await self.writer.write_varint(QueryProcessingStage.COMPLETE)
        await self.writer.write_varint(self.compression)

        await self.writer.write_str(
            query,
        )

        logger.debug("Query: %s", query)

        await self.writer.flush()

    def _get_ssl_context(self):
        if not self.secure_socket:
            return None
        ssl_ctx = ssl.SSLContext(ssl.PROTOCOL_TLS_CLIENT)
        ssl_version = self.ssl_options.get("ssl_version")
        if ssl_version:
            ssl_ctx.options |= ssl_version
        ca_certs = self.ssl_options.get("ca_certs")
        if ca_certs:
            ssl_ctx.load_verify_locations(ca_certs)
        else:
            ssl_ctx.load_default_certs(ssl.Purpose.SERVER_AUTH)
        ciphers = self.ssl_options.get("ciphers")
        if ciphers:
            ssl_ctx.set_ciphers(ciphers)
        if self.verify_cert:
            ssl_ctx.verify_mode = ssl.VerifyMode.CERT_REQUIRED
        return ssl_ctx

    async def _init_connection(self, host: str, port: int):
        self.host, self.port = host, port
<<<<<<< HEAD
        reader, writer = await asyncio.open_connection(host, port, ssl=self._get_ssl_context())
        self.writer = BufferedWriter(writer, constants.BUFFER_SIZE)
        self.reader = BufferedReader(reader, constants.BUFFER_SIZE)
        self.block_in_stream = self.get_block_in_stream()
        self.block_out_stream = self.get_block_out_stream()
=======
        reader, writer = await asyncio.open_connection(host, port)
        self.writer = BufferedWriter(writer)
        self.reader = BufferedReader(reader)
        self.block_reader = self.get_block_reader()
        self.block_reader_raw = BlockReader(self.reader, self.writer, self.context)
        self.block_writer = self.get_block_writer()

>>>>>>> a44367e6
        self.connected = True
        await self.send_hello()
        await self.receive_hello()

    def reset_state(self):

        self.writer = None
        self.reader = None
        self.block_reader = None
        self.block_reader_raw = None
        self.block_writer = None
        self.connected = False

        self.client_trace_context = None
        self.server_info = None

        self.is_query_executing = False

    async def disconnect(self):
        if self.connected:
            self.connected = False
            await self.writer.close()

        self.reset_state()

    async def connect(self):
        if self.connected:
            await self.disconnect()
        logger.debug("Connecting. Database: %s. User: %s", self.database, self.user)
        for host, port in self.hosts:
            logger.debug("Connecting to %s:%s", host, port)
            return await self._init_connection(host, port)

    async def execute(
        self,
        query,
        args=None,
        with_column_types=False,
        external_tables=None,
        query_id="",
        settings=None,
        types_check=False,
        columnar=False,
    ):
        """
        Executes query.

        Establishes new connection if it wasn't established yet.
        After query execution connection remains intact for next queries.
        If connection can't be reused it will be closed and new connection will
        be created.

        :param query: query that will be send to server.
        :param args: substitution parameters for SELECT queries and data for
                       INSERT queries. Data for INSERT can be `list`, `tuple`
                       or :data:`~types.GeneratorType`.
                       Defaults to ``None`` (no parameters  or data).
        :param with_column_types: if specified column names and types will be
                                  returned alongside with result.
                                  Defaults to ``False``.
        :param external_tables: external tables to send.
                                Defaults to ``None`` (no external tables).
        :param query_id: the query identifier. If no query id specified
                         ClickHouse server will generate it.
        :param settings: dictionary of query settings.
                         Defaults to ``None`` (no additional settings).
        :param types_check: enables type checking of data for INSERT queries.
                            Causes additional overhead. Defaults to ``False``.
        :param columnar: if specified the result of the SELECT query will be
                         returned in column-oriented form.
                         It also allows to INSERT data in columnar form.
                         Defaults to ``False`` (row-like form).

        :return: * number of inserted rows for INSERT queries with data.
                   Returning rows count from INSERT FROM SELECT is not
                   supported.
                 * if `with_column_types=False`: `list` of `tuples` with
                   rows/columns.
                 * if `with_column_types=True`: `tuple` of 2 elements:
                    * The first element is `list` of `tuples` with
                      rows/columns.
                    * The second element information is about columns: names
                      and types.
        """

        start_time = time()
        async with ExecuteContext(self, query, settings):

            # INSERT queries can use list/tuple/generator of list/tuples/dicts.
            # For SELECT parameters can be passed in only in dict right now.
            is_insert = isinstance(args, (list, tuple, GeneratorType))

            if is_insert:
                rv = await self.process_insert_query(
                    query,
                    args,
                    external_tables=external_tables,
                    query_id=query_id,
                    types_check=types_check,
                    columnar=columnar,
                )
            else:
                rv = await self.process_ordinary_query(
                    query,
                    args,
                    with_column_types=with_column_types,
                    external_tables=external_tables,
                    query_id=query_id,
                    types_check=types_check,
                    columnar=columnar,
                )
            self.last_query.store_elapsed(time() - start_time)
            return rv

    async def execute_with_progress(
        self,
        query,
        params=None,
        with_column_types=False,
        external_tables=None,
        query_id=None,
        settings=None,
        types_check=False,
        columnar=False,
    ):
        """
        Executes SELECT query with progress information.
        See, :ref:`execute-with-progress`.

        :param query: query that will be send to server.
        :param params: substitution parameters for SELECT queries and data for
                       INSERT queries. Data for INSERT can be `list`, `tuple`
                       or :data:`~types.GeneratorType`.
                       Defaults to ``None`` (no parameters  or data).
        :param with_column_types: if specified column names and types will be
                                  returned alongside with result.
                                  Defaults to ``False``.
        :param external_tables: external tables to send.
                                Defaults to ``None`` (no external tables).
        :param query_id: the query identifier. If no query id specified
                         ClickHouse server will generate it.
        :param settings: dictionary of query settings.
                         Defaults to ``None`` (no additional settings).
        :param types_check: enables type checking of data for INSERT queries.
                            Causes additional overhead. Defaults to ``False``.
        :param columnar: if specified the result will be returned in
                         column-oriented form.
                         Defaults to ``False`` (row-like form).
        :return: :ref:`progress-query-result` proxy.
        """

        async with ExecuteContext(self, query, settings):
            return await self.process_ordinary_query_with_progress(
                query,
                params=params,
                with_column_types=with_column_types,
                external_tables=external_tables,
                query_id=query_id,
                types_check=types_check,
                columnar=columnar,
            )

    async def process_ordinary_query_with_progress(
        self,
        query,
        params=None,
        with_column_types=False,
        external_tables=None,
        query_id=None,
        types_check=False,
        columnar=False,
    ):

        if params is not None:
            query = self.substitute_params(query, params)

        await self.send_query(query, query_id=query_id)
        await self.send_external_tables(external_tables, types_check=types_check)
        return self.receive_result(
            with_column_types=with_column_types, progress=True, columnar=columnar
        )

    def make_query_settings(self, settings):
        settings = dict(settings or {})

        # Pick client-related settings.
        client_settings = self.client_settings.copy()
        for key in self.available_client_settings:
            if key in settings:
                client_settings[key] = settings.pop(key)

        self.context.client_settings = client_settings

        # The rest of settings are ClickHouse-related.
        query_settings = self.settings.copy()
        query_settings.update(settings)
        self.context.settings = query_settings

    async def check_query_execution(self):
        async with self._lock:
            if self.is_query_executing:
                raise PartiallyConsumedQueryError()

            self.is_query_executing = True

    async def force_connect(self):
        await self.check_query_execution()

        if not self.connected:
            await self.connect()

        elif not await self.ping():
            logger.warning("Connection was closed, reconnecting.")
            await self.connect()

    async def process_ordinary_query(
        self,
        query,
        params=None,
        with_column_types=False,
        external_tables=None,
        query_id="",
        types_check=False,
        columnar=False,
    ):

        if params is not None:
            query = self.substitute_params(query, params)

        await self.send_query(query, query_id=query_id)
        await self.send_external_tables(external_tables, types_check=types_check)
        return await self.receive_result(with_column_types=with_column_types, columnar=columnar)

    async def send_external_tables(self, tables, types_check=False):
        for table in tables or []:
            block = RowOrientedBlock(table["structure"], table["data"], types_check=types_check)
            await self.send_block(block, table_name=table["name"])

        # Empty block, end of data transfer.
        await self.send_block(RowOrientedBlock())

    async def send_block(self, block, table_name=""):
        await self.writer.write_varint(ClientPacket.DATA)

        revision = self.server_info.revision
        if revision >= constants.DBMS_MIN_REVISION_WITH_TEMPORARY_TABLES:
            await self.writer.write_str(
                table_name,
            )

        await self.block_writer.write(block)

    def substitute_params(self, query, params):
        if not isinstance(params, dict):
            raise ValueError("Parameters are expected in dict form")

        escaped = escape_params(params)
        return query % escaped

    async def process_insert_query(
        self,
        query_without_data,
        data,
        external_tables=None,
        query_id=None,
        types_check=False,
        columnar=False,
    ):
        await self.send_query(query_without_data, query_id=query_id)
        await self.send_external_tables(external_tables, types_check=types_check)

        sample_block = await self.receive_sample_block()
        if sample_block:
            rv = await self.send_data(
                sample_block, data, types_check=types_check, columnar=columnar
            )
            packet = await self._receive_packet()
            if packet.exception:
                raise packet.exception
            return rv

    async def receive_sample_block(self):
        while True:
            packet = await self._receive_packet()

            if packet.type == ServerPacket.DATA:
                return packet.block

            elif packet.type == ServerPacket.EXCEPTION:
                raise packet.exception
            elif packet.type == ServerPacket.LOG:
                self.log_block(packet.block)
            elif packet.type == ServerPacket.TABLE_COLUMNS:
                pass

            else:
                message = self.unexpected_packet_message(
                    "Data, Exception or TableColumns", packet.type
                )
                raise UnexpectedPacketFromServerError(message)

    async def send_data(self, sample_block, data, types_check=False, columnar=False):
        inserted_rows = 0

        client_settings = self.context.client_settings
        block_cls = ColumnOrientedBlock if columnar else RowOrientedBlock
        slicer = column_chunks if columnar else chunks

        for chunk in slicer(data, client_settings["insert_block_size"]):
            block = block_cls(
                columns_with_types=sample_block.columns_with_types,
                data=chunk,
                types_check=types_check,
            )
            await self.send_block(block)
            inserted_rows += block.num_rows

        # Empty block means end of data.
        await self.send_block(block_cls())
        return inserted_rows

    async def iter_process_ordinary_query(
        self,
        query,
        params=None,
        with_column_types=False,
        external_tables=None,
        query_id=None,
        types_check=False,
    ):

        if params is not None:
            query = self.substitute_params(query, params)

        await self.send_query(query, query_id=query_id)
        await self.send_external_tables(external_tables, types_check=types_check)
        return self.iter_receive_result(with_column_types=with_column_types)

    def iter_receive_result(self, with_column_types=False):
        gen = self.packet_generator()

        for rows in IterQueryResult(gen, with_column_types=with_column_types):
            for row in rows:
                yield row

    def track_current_database(self, query):
        query = query.strip("; ")
        if query.lower().startswith("use "):
            self.database = query[4:].strip()

    async def execute_iter(
        self,
        query,
        params=None,
        with_column_types=False,
        external_tables=None,
        query_id=None,
        settings=None,
        types_check=False,
    ):
        """
        *New in version 0.0.14.*

        Executes SELECT query with results streaming. See, :ref:`execute-iter`.

        :param query: query that will be send to server.
        :param params: substitution parameters for SELECT queries and data for
                       INSERT queries. Data for INSERT can be `list`, `tuple`
                       or :data:`~types.GeneratorType`.
                       Defaults to ``None`` (no parameters  or data).
        :param with_column_types: if specified column names and types will be
                                  returned alongside with result.
                                  Defaults to ``False``.
        :param external_tables: external tables to send.
                                Defaults to ``None`` (no external tables).
        :param query_id: the query identifier. If no query id specified
                         ClickHouse server will generate it.
        :param settings: dictionary of query settings.
                         Defaults to ``None`` (no additional settings).
        :param types_check: enables type checking of data for INSERT queries.
                            Causes additional overhead. Defaults to ``False``.
        :return: :ref:`iter-query-result` proxy.
        """

        async with ExecuteContext(self, query, settings):

            return await self.iter_process_ordinary_query(
                query,
                params=params,
                with_column_types=with_column_types,
                external_tables=external_tables,
                query_id=query_id,
                types_check=types_check,
            )<|MERGE_RESOLUTION|>--- conflicted
+++ resolved
@@ -1,6 +1,5 @@
 import asyncio
 import logging
-import ssl
 from time import time
 from types import GeneratorType
 from typing import AsyncGenerator, Optional, Union
@@ -268,32 +267,15 @@
             raise UnexpectedPacketFromServerError(message)
 
     async def ping(self):
-        try:
-            await self.writer.write_varint(ClientPacket.PING)
-            await self.writer.flush()
+        await self.writer.write_varint(ClientPacket.PING)
+        await self.writer.flush()
+        packet_type = await self.reader.read_varint()
+        while packet_type == ServerPacket.PROGRESS:
+            await self.receive_progress()
             packet_type = await self.reader.read_varint()
-            while packet_type == ServerPacket.PROGRESS:
-                await self.receive_progress()
-                packet_type = await self.reader.read_varint()
-            if packet_type != ServerPacket.PONG:
-                msg = self.unexpected_packet_message("Pong", packet_type)
-                raise UnexpectedPacketFromServerError(msg)
-        except IndexError as e:
-            logger.debug(
-                "Ping package smaller than expected or empty. "
-                "There may be connection or network problems - "
-                "we believe that the connection is incorrect.",
-                exc_info=e,
-            )
-            return False
-        except (ConnectionError, OSError, RuntimeError) as e:
-            # If raised RuntimeError with "TCPTransport the handler is closed" - just returning false,
-            # because this is a connection loss case
-            if isinstance(e, RuntimeError) and "TCPTransport closed=True" not in str(e):
-                raise e
-            logger.debug("Socket closed", exc_info=e)
-            return False
-
+        if packet_type != ServerPacket.PONG:
+            msg = self.unexpected_packet_message("Pong", packet_type)
+            raise UnexpectedPacketFromServerError(msg)
         return True
 
     async def receive_data(self, raw=False):
@@ -502,34 +484,8 @@
 
         await self.writer.flush()
 
-    def _get_ssl_context(self):
-        if not self.secure_socket:
-            return None
-        ssl_ctx = ssl.SSLContext(ssl.PROTOCOL_TLS_CLIENT)
-        ssl_version = self.ssl_options.get("ssl_version")
-        if ssl_version:
-            ssl_ctx.options |= ssl_version
-        ca_certs = self.ssl_options.get("ca_certs")
-        if ca_certs:
-            ssl_ctx.load_verify_locations(ca_certs)
-        else:
-            ssl_ctx.load_default_certs(ssl.Purpose.SERVER_AUTH)
-        ciphers = self.ssl_options.get("ciphers")
-        if ciphers:
-            ssl_ctx.set_ciphers(ciphers)
-        if self.verify_cert:
-            ssl_ctx.verify_mode = ssl.VerifyMode.CERT_REQUIRED
-        return ssl_ctx
-
     async def _init_connection(self, host: str, port: int):
         self.host, self.port = host, port
-<<<<<<< HEAD
-        reader, writer = await asyncio.open_connection(host, port, ssl=self._get_ssl_context())
-        self.writer = BufferedWriter(writer, constants.BUFFER_SIZE)
-        self.reader = BufferedReader(reader, constants.BUFFER_SIZE)
-        self.block_in_stream = self.get_block_in_stream()
-        self.block_out_stream = self.get_block_out_stream()
-=======
         reader, writer = await asyncio.open_connection(host, port)
         self.writer = BufferedWriter(writer)
         self.reader = BufferedReader(reader)
@@ -537,7 +493,6 @@
         self.block_reader_raw = BlockReader(self.reader, self.writer, self.context)
         self.block_writer = self.get_block_writer()
 
->>>>>>> a44367e6
         self.connected = True
         await self.send_hello()
         await self.receive_hello()
